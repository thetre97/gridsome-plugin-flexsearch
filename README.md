--- conflicted
+++ resolved
@@ -4,14 +4,9 @@
 
 1. [Installation](#installation)
 2. [Configuration](#configuration)
-<<<<<<< HEAD
-  + [GraphQL Source](#graphql-source)
-  + [Additional Options](#additional-options)
-  + [FlexSearch Options](#flexsearch-options)
-=======
     - [GraphQL Source](#graphql-source)
     - [Additional Options](#additional-options)
->>>>>>> 57639f8f
+    - [FlexSearch Options](#flexsearch-options)
 3. [Usage](#usage)
 
 ## Installation
