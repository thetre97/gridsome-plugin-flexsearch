--- conflicted
+++ resolved
@@ -62,7 +62,7 @@
 | `typeName` | The Schema typename - e.g. `Post`. All nodes with this typename will be added to the search index. |
 | `indexName` | The name of the index created for this collection - can be the same as `typeName`. It is added to the result, so you can differentiate between `Collection` & `Product` search results for example. |
 | `fields` | An array of keys that will be extracted from each node, and added to the search index doc (what the search result will return when queried). |
-| `transform` | (optional) Transforms a schema to enable searching in nested data structures | 
+| `transform` | (optional) Transforms a schema to enable searching in nested data structures |
 
 Fields will be returned with the search result under a `node` key, so for example you could include a product title, slug, and image to show the product name & image in the search result, and add a link to the relevant page.
 
@@ -147,11 +147,7 @@
 | ---------- | --------|
 | `chunk` | Defaults to false. If `true` or a Number (docs array chunk size), it will split up the FlexSearch index & docs JSON file to reduce filesizes - useful if you have a huge amount of data. |
 | `compress` | Defaults to false. If you have a large amount of data (5k+ nodes) you can compress this data to substantially decrease the JSON size. Note that this may actually _increase_ the JSON size if you have a small amount of data, due to the way compression works. |
-<<<<<<< HEAD
 | `autoFetch` | Defaults to true. This plugin will usually automatically fetch and import the generated FlexSearch index & docs as soon as the site is loaded, but if you only want this to happen on a certain route (i.e. `/search`) to reduce other page load times for example, you can specify that route with this option, or disable it completely and import yourself with `this.$search.import({ ...`] |
-=======
-| `autoFetch` | Defaults to true. This plugin will usually automatically fetch and import the generated FlexSearch index & docs as soon as the site is loaded, but if you only want this to happen on a certain route to reduce other page load times for example (i.e. `/search`), you can specify that route with this option, or disable it completely and import yourself with `this.$search.import({ ...`] |
->>>>>>> b28ebbe0
 
 Some examples of these configurations are shown below:
 
