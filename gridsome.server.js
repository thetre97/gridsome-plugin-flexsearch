const FlexSearch = require('flexsearch')
const _chunk = require('lodash.chunk')
const cjson = require('compressed-json')
const consola = require('consola')
const fs = require('fs')
const pMap = require('p-map')
const path = require('path')
const { nanoid } = require('nanoid')
const gql = require('gql-query-builder')
const { getNamedType, isScalarType, isObjectType } = require('gridsome/graphql')

const reporter = consola.create({
  defaults: {
    tag: 'gridsome-plugin-flexsearch'
  }
})

function FlexSearchIndex (api, options) {
  // Setup defaults
  const { searchFields = [], collections = [], flexsearch = {}, chunk = false, compress = false } = options
  const { profile = 'default', ...flexOptions } = flexsearch

  // Create base FlexSearch instance
  const search = new FlexSearch({
    profile,
    ...flexOptions,
    doc: {
      id: 'id',
      field: searchFields
    }
  })

  // Set client options
  const clientOptions = { pathPrefix: api._app.config._pathPrefix, siteUrl: api._app.config.siteUrl, ...options }
  api.setClientOptions(clientOptions)

  // Function to get collection from graphql, and transform nodes
  async function getCollection (collection, { schema, graphql }) {
    const type = schema.getType(collection.typeName)
    if (!type) {
      reporter.error(`Collection ${collection.typeName} does not exist in schema, skipping.`)
      return []
    }

    const fields = [...new Set([...collection.fields, ...searchFields, 'id'])]
    const typeFields = type.getFields()

    const excludeFields = ['pageInfo', 'belongsTo']
    const getFields = (field, fetched = []) => {
      if (!field || excludeFields.includes(field.name)) return []

      const type = getNamedType(field.type)
      if (isScalarType(type)) return field.name
      if (isObjectType(type) && !fetched.includes(field.name)) {
        const scalarFields = Object.values(type.getFields()).flatMap(subField => getFields(subField, [...fetched, field.name]))
        if (!scalarFields.length) return []
        return { [ field.name ]: scalarFields }
      }
      return []
    }

<<<<<<< HEAD
    const queryFields = fields.flatMap(key => {
      const field = typeFields[ key ]
      if (!field && collection.fields.includes(key)) {
        reporter.warn(`Field ${key} does not exist in type ${collection.typeName}, skipping.`)
        return []
      }
=======
  // Function to get collection from store, and transform nodes
  function getStoreCollection (collection) {
    const collectionStore = api._app.store.getCollection(collection.typeName)
    if (!collectionStore) return
    return collectionStore.data().map(data => {
      delete data.$loki
      delete data.$uid

      const node = typeof collection.transform === 'function' ? collection.transform(data) : data

      // Fields that will be indexed, so must be included & flattened etc
      const searchFieldKeys = Array.isArray(searchFields) ? searchFields : Object.keys(searchFields)
      const indexFields = Object.fromEntries(searchFieldKeys.map(key => {
        const value = node[ key ]
        if (!value) return [key, value]
        if (value instanceof Date) return [key, value.toISOString()]
        if (value instanceof Object) return [key, parseObject(value)]
        return [key, value]
      }))
>>>>>>> b28ebbe0

      return getFields(field)
    })

    const operationName = `all${collection.typeName}`
    const { query } = gql.query({
      operation: operationName,
      fields: [{ edges: [{ node: queryFields }] }]
    })

    await graphql(query)
    const { data, errors } = await graphql(query)
    if (errors) {
      reporter.error(errors[ 0 ].message)
      return []
    }

    const nodes = data[ operationName ].edges.map(({ node }) => node)

    return nodes.map(node => {
      const indexFields = Object.fromEntries(searchFields.map(key => {
        const value = node[ key ]
        return Array.isArray(value) ? [key, JSON.stringify(value)] : [key, value]
      }))

      return {
        id: node.id,
        index: collection.indexName,
        node,
        ...indexFields
      }
    })
  }

  // After the Store has been filled, and the Schema has been created, start the index import.
  api.onBootstrap(async () => {
    const graphql = api._app.graphql
    const schema = api._app.schema.getSchema()

    // Create initial index
    const docsArrays = await pMap(collections, collection => getCollection(collection, { graphql, schema }))
    const docs = docsArrays.flat()
    console.info(`Added ${docs.length} nodes to Search Index`)
    search.add(docs)

    setTimeout(async () => {
      // Rerun after slight delay to get processed images
      const docsArrays = await pMap(collections, collection => getCollection(collection, { graphql, schema }))
      const docs = docsArrays.flat()
      search.update(docs)
    }, 3000)
  })

  // Setup an endpoint for the dev server
  api.configureServer(app => {
    console.info('Serving search index...')
    if (chunk) {
      const { manifest, chunks } = createManifest()
      app.get('/flexsearch/manifest.json', (req, res) => {
        res.json(manifest)
      })
      app.get('/flexsearch/:chunk', (req, res) => {
        const chunkName = req.params.chunk.replace('.json', '')
        if (!chunk) res.status(404).send(`That chunk can't be found.`)
        res.json(chunks[ chunkName ])
      })
    } else {
      let searchIndex = search.export({ serialize: false })
      if (compress) searchIndex = cjson.compress(searchIndex)
      app.get('/flexsearch.json', (req, res) => {
        res.json(searchIndex)
      })
    }
  })

  // Create the manifest and save to disk on build
  api.afterBuild(async ({ config }) => {
    const outputDir = config.outputDir || config.outDir

    if (chunk) {
      console.info('Creating search index (chunked mode)...')
      const flexsearchDir = path.join(outputDir, 'flexsearch')
      const manifestFilename = path.join(flexsearchDir, 'manifest.json')

      const { manifest, chunks } = createManifest()

      await fs.mkdirSync(flexsearchDir)
      await fs.writeFileSync(manifestFilename, JSON.stringify(manifest))

      for (const [name, data] of Object.entries(chunks)) {
        const chunkFilename = path.join(flexsearchDir, `${name}.json`)
        await fs.writeFileSync(chunkFilename, JSON.stringify(data))
      }

      console.info('Saved search index.')
    } else {
      console.info('Creating search index...')
      const filename = path.join(outputDir, 'flexsearch.json')
      let searchIndex = search.export({ serialize: false })
      if (compress) searchIndex = cjson.compress(searchIndex)
      await fs.writeFileSync(filename, JSON.stringify(searchIndex))
      console.info('Saved search index.')
    }
  })

  // Create a manifest, that declares the index location(s)
  function createManifest () {
    const searchIndex = search.export({ serialize: false, index: true, doc: false })
    const [searchDocs] = search.export({ serialize: false, index: false, doc: true })

    const chunkedIndex = searchIndex.reduce((manifest, index) => {
      const chunk = { id: nanoid(), index }
      return {
        ids: [...manifest.ids, chunk.id],
        indexes: {
          ...manifest.indexes,
          [ chunk.id ]: compress ? cjson.compress(chunk.index) : chunk.index
        }
      }
    }, { ids: [], indexes: {} })

    const chunkSize = typeof chunk === 'number' ? chunk : 2000
    const chunkedDocs = _chunk(Object.entries(searchDocs), chunkSize).reduce((manifest, docs) => {
      const chunk = { id: nanoid(), docs }

      return {
        ids: [...manifest.ids, chunk.id],
        docs: {
          ...manifest.docs,
          [ chunk.id ]: cjson.compress(chunk.docs)
        }
      }
    }, { ids: [], docs: {} })

    const manifest = {
      hash: nanoid(),
      index: chunkedIndex.ids,
      docs: chunkedDocs.ids
    }

    return { manifest, chunks: { ...chunkedDocs.docs, ...chunkedIndex.indexes } }
  }
}

module.exports = FlexSearchIndex

module.exports.defaultOptions = () => ({
  chunk: false,
  compress: false,
  autoFetch: true,
  autoSetup: true,
  flexsearch: { profile: 'default' },
  searchFields: [],
  collections: []
})<|MERGE_RESOLUTION|>--- conflicted
+++ resolved
@@ -59,34 +59,12 @@
       return []
     }
 
-<<<<<<< HEAD
     const queryFields = fields.flatMap(key => {
       const field = typeFields[ key ]
       if (!field && collection.fields.includes(key)) {
         reporter.warn(`Field ${key} does not exist in type ${collection.typeName}, skipping.`)
         return []
       }
-=======
-  // Function to get collection from store, and transform nodes
-  function getStoreCollection (collection) {
-    const collectionStore = api._app.store.getCollection(collection.typeName)
-    if (!collectionStore) return
-    return collectionStore.data().map(data => {
-      delete data.$loki
-      delete data.$uid
-
-      const node = typeof collection.transform === 'function' ? collection.transform(data) : data
-
-      // Fields that will be indexed, so must be included & flattened etc
-      const searchFieldKeys = Array.isArray(searchFields) ? searchFields : Object.keys(searchFields)
-      const indexFields = Object.fromEntries(searchFieldKeys.map(key => {
-        const value = node[ key ]
-        if (!value) return [key, value]
-        if (value instanceof Date) return [key, value.toISOString()]
-        if (value instanceof Object) return [key, parseObject(value)]
-        return [key, value]
-      }))
->>>>>>> b28ebbe0
 
       return getFields(field)
     })
@@ -106,7 +84,9 @@
 
     const nodes = data[ operationName ].edges.map(({ node }) => node)
 
-    return nodes.map(node => {
+    return nodes.map(data => {
+      const node = typeof collection.transform === 'function' ? collection.transform(data) : data
+
       const indexFields = Object.fromEntries(searchFields.map(key => {
         const value = node[ key ]
         return Array.isArray(value) ? [key, JSON.stringify(value)] : [key, value]
