--- conflicted
+++ resolved
@@ -2,18 +2,15 @@
 const fs = require('fs')
 const FlexSearch = require('flexsearch')
 
-<<<<<<< HEAD
-function CreateSearchIndex (api, { searchFields = [], collections = [], flexsearch }) {
-=======
 function CreateSearchIndex (api, options) {
   const { searchFields = [], collections = [], flexsearch = {} } = options
   const { profile = 'default', ...flexoptions } = flexsearch
 
->>>>>>> 5b48d153
   const collectionsToInclude = collections.map(({ typeName }) => typeName)
 
   const search = new FlexSearch({
-    ...flexsearch,
+    profile,
+    ...flexoptions,
     doc: {
       id: 'id',
       field: searchFields
